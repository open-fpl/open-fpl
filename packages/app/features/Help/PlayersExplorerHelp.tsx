--- conflicted
+++ resolved
@@ -168,15 +168,8 @@
           <Text as="p">
             This page explains the data embeded in Player Card and how to use
             each component in{" "}
-<<<<<<< HEAD
-            <Link href="/" passHref>
+            <Link href="/players" passHref>
               <A>Player Explorer</A>
-=======
-            <Link href="/players" passHref>
-              <A color={colorMode === "dark" ? "brand.200" : "brand.500"}>
-                Player Explorer
-              </A>
->>>>>>> 2a0fcd9a
             </Link>{" "}
             page.
           </Text>
