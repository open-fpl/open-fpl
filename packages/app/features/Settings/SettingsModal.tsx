import {
  Box,
  Drawer,
  DrawerBody,
  DrawerCloseButton,
  DrawerContent,
  DrawerHeader,
  DrawerOverlay,
  Link as A,
  useToast,
} from "@chakra-ui/react";
import { TeamApiResponse } from "@open-fpl/app/features/Api/apiTypes";
import {
  getLocalStorageItem,
  removeLocalStorageItem,
  setLocalStorageItem,
} from "@open-fpl/app/features/Common/useLocalStorage";
import AddProfile from "@open-fpl/app/features/Settings/AddProfile";
import { useSettings } from "@open-fpl/app/features/Settings/SettingsContext";
import SettingsProfilesList from "@open-fpl/app/features/Settings/SettingsProfilesList";
import { Preference } from "@open-fpl/app/features/Settings/settingsTypes";
import {
  getPreferenceKey,
  getTeamPlanKey,
  getTeamPlansKey,
} from "@open-fpl/app/features/Settings/storageKeys";
import { useRef } from "react";

const SettingsModal = ({
  isOpen,
  onClose,
}: {
  isOpen: boolean;
  onClose: () => void;
}) => {
  const toast = useToast();
  const { teamId, setTeamId, profiles, setProfiles } = useSettings();
  const initialFocusRef = useRef<HTMLInputElement | HTMLButtonElement | null>(
    null
  );

  const handleAddProfile = async (teamId: string) => {
    if (profiles && !profiles.includes(teamId)) {
      const { data: { name } = {}, error } = (await (
        await fetch(`/api/team/${teamId}`)
      ).json()) as TeamApiResponse;

<<<<<<< HEAD
      setLocalStorageItem(getPreferenceKey(teamId), {
        ...getLocalStorageItem(getPreferenceKey(teamId), {}),
        name,
      });
      setProfiles([...profiles, teamId]);
      setTeamId(teamId);
      toast({
        title: "Profile created.",
        description: `${name ?? teamId} profile has been successfully created.`,
        status: "success",
        isClosable: true,
      });
=======
      if (error) {
        toast({
          title: `Unable to create ${teamId}.`,
          description: (
            <>
              There is something wrong while fetching data from FPL. Maybe your
              id is not correct?{" "}
              <A href="/help/id" textDecoration="underline">
                Check this guide to find you ID.
              </A>
            </>
          ),
          status: "error",
          isClosable: true,
        });
      } else {
        setLocalStorageItem(getPreferenceKey(teamId), {
          ...getLocalStorageItem(getPreferenceKey(teamId), {
            transferPlannerPinnedBench: false,
          }),
          name,
        });
        setProfiles([...profiles, teamId]);
        setTeamId(teamId);
        toast({
          title: "Profile created.",
          description: `${
            name ?? teamId
          } profile has been successfully created.`,
          status: "success",
          isClosable: true,
        });
      }
>>>>>>> 3587b36b
    } else {
      setTeamId(teamId);
      const { name } =
        getLocalStorageItem<Preference>(getPreferenceKey(teamId), {}) || {};
      toast({
        title: "Profile existed.",
        description: `${
          name ?? teamId
        } profile is already existed so we reactivated this profile for you.`,
        status: "success",
        isClosable: true,
      });
    }
  };

  const handleActiveProfileChange = (teamId: string) => {
    setTeamId(teamId);
  };

  const handleRemoveProfile = (removingTeamId: string) => {
    const { name, teamPlans } =
      getLocalStorageItem<Preference>(getPreferenceKey(removingTeamId), {}) ||
      {};
    setProfiles(profiles ? profiles.filter((p) => p !== removingTeamId) : []);
    removeLocalStorageItem(getPreferenceKey(removingTeamId));
    teamPlans?.forEach((id) =>
      removeLocalStorageItem(getTeamPlanKey(removingTeamId, id))
    );
    if (teamId === removingTeamId) {
      setTeamId(null);
    }
    toast({
      title: "Profile removed.",
      description: `${name ?? removingTeamId} is removed successfully.`,
      status: "success",
      isClosable: true,
    });
  };

  return (
    <Drawer
      size="md"
      placement="right"
      isOpen={isOpen}
      onClose={onClose}
      initialFocusRef={initialFocusRef}
    >
      <DrawerOverlay />
      <DrawerContent>
        <DrawerCloseButton />
        <DrawerHeader fontWeight="black">Profiles</DrawerHeader>
        <DrawerBody>
          <AddProfile
            initialFocusRef={initialFocusRef}
            hasExistedProfile={profiles ? profiles.length > 0 : false}
            onAddProfile={handleAddProfile}
          />
          <Box my={4}>
            <SettingsProfilesList
              activeProfile={teamId}
              profiles={profiles}
              onActiveProfileChange={handleActiveProfileChange}
              onRemoveProfile={handleRemoveProfile}
            />
          </Box>
        </DrawerBody>
      </DrawerContent>
    </Drawer>
  );
};

export default SettingsModal;<|MERGE_RESOLUTION|>--- conflicted
+++ resolved
@@ -45,20 +45,6 @@
         await fetch(`/api/team/${teamId}`)
       ).json()) as TeamApiResponse;
 
-<<<<<<< HEAD
-      setLocalStorageItem(getPreferenceKey(teamId), {
-        ...getLocalStorageItem(getPreferenceKey(teamId), {}),
-        name,
-      });
-      setProfiles([...profiles, teamId]);
-      setTeamId(teamId);
-      toast({
-        title: "Profile created.",
-        description: `${name ?? teamId} profile has been successfully created.`,
-        status: "success",
-        isClosable: true,
-      });
-=======
       if (error) {
         toast({
           title: `Unable to create ${teamId}.`,
@@ -76,9 +62,7 @@
         });
       } else {
         setLocalStorageItem(getPreferenceKey(teamId), {
-          ...getLocalStorageItem(getPreferenceKey(teamId), {
-            transferPlannerPinnedBench: false,
-          }),
+          ...getLocalStorageItem(getPreferenceKey(teamId), {}),
           name,
         });
         setProfiles([...profiles, teamId]);
@@ -92,7 +76,6 @@
           isClosable: true,
         });
       }
->>>>>>> 3587b36b
     } else {
       setTeamId(teamId);
       const { name } =
