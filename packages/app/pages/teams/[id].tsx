import { Spinner } from "@chakra-ui/react";
import { useIsLocalStorageSupported } from "@open-fpl/app/features/Common/useLocalStorage";
import getDataUrl from "@open-fpl/app/features/Data/getDataUrl";
import AppLayout from "@open-fpl/app/features/Layout/AppLayout";
import FullScreenMessageWithAppDrawer from "@open-fpl/app/features/Layout/FullScreenMessageWithAppDrawer";
import { origin } from "@open-fpl/app/features/Navigation/internalUrls";
import getOgImage from "@open-fpl/app/features/OpenGraphImages/getOgImage";
import TeamPlanner from "@open-fpl/app/features/TeamPlanner/TeamPlanner";
import useTeamPlannerRedirect from "@open-fpl/app/features/TeamPlanner/useTeamPlannerRedirect";
import UnhandledError from "@open-fpl/common/features/Error/UnhandledError";
import { TeamFixtures } from "@open-fpl/data/features/AppData/appDataTypes";
import { Player } from "@open-fpl/data/features/AppData/playerDataTypes";
import {
  getEntryHistory,
  getEntryPicks,
  getEntryTransfers,
} from "@open-fpl/data/features/RemoteData/fpl";
import { Event, Team } from "@open-fpl/data/features/RemoteData/fplTypes";
import { GetStaticPropsContext, InferGetStaticPropsType } from "next";
import { NextSeo } from "next-seo";
import useSWR from "swr";

export const getStaticPaths = () => {
  return { paths: [], fallback: true };
};

export const getStaticProps = async ({ params }: GetStaticPropsContext) => {
  if (!params || !params.id) {
    // Next.js gets here when rendering the page initially on dev mode
    return {
      notFound: true,
    };
  }

  if (isNaN(+params!.id)) {
    return {
      props: {
        error:
          "Invalid FPL ID: Please check help page for the instruction to find a valid FPL ID.",
      },
    };
  }

  const [teamFixtures, fplTeams, fplGameweeks] = await Promise.all([
    fetch(getDataUrl("/app-data/fixtures.json")).then((r) =>
      r.json()
    ) as Promise<TeamFixtures[]>,
    fetch(getDataUrl("/remote-data/fpl_teams/data.json")).then((r) =>
      r.json()
    ) as Promise<Team[]>,
    fetch(getDataUrl("/remote-data/fpl_gameweeks/data.json")).then((r) =>
      r.json()
    ) as Promise<Event[]>,
  ]);

  const nextGameweekId: number = fplGameweeks.find((g) => g.is_next)?.id ?? 38; // Show gameweek 38 at the end of the season
  const picksGameweekId: number =
    nextGameweekId === 38 || nextGameweekId === 1 // Use gw 1 for preseasons and gw 38 for the end of the season
      ? nextGameweekId
      : nextGameweekId - 1;

<<<<<<< HEAD
  try {
    const [
      { picks = null, entry_history = null },
      transfers,
      { chips = null },
    ] = await Promise.all([
      getEntryPicks(+params!.id!, picksGameweekId),
      getEntryTransfers(+params!.id!),
      getEntryHistory(+params!.id!),
    ]);

    return {
      props: {
        picks,
        entry_history,
        transfers,
        chips,
        fplTeams,
        teamFixtures,
        nextGameweekId,
      },
      revalidate: 5 * 60, // 5 mins
    };
  } catch (e) {
    return {
      props: {
        error: "Unexpected error while fetching data from FPL.",
      },
    };
  }
=======
  const [{ picks = null, entry_history = null }, transfers, { chips = null }] =
    await Promise.all([
      getTeamPicks(+params!.id!, currentGameweek),
      getTeamTransfers(+params!.id!),
      getTeamHistory(+params!.id!),
    ]);

  return {
    props: {
      picks,
      entry_history,
      transfers,
      chips,
      fplTeams,
      teamFixtures,
      currentGameweek,
    },
    revalidate: 5 * 60, // 5 mins
  };
>>>>>>> 7ebd671d
};

const TransferPlannerPage = ({
  picks: initialPicks,
  entry_history,
  transfers,
  chips,
  fplTeams,
  error,
  nextGameweekId,
  teamFixtures,
}: InferGetStaticPropsType<typeof getStaticProps>) => {
  useTeamPlannerRedirect();

  const { data: players, error: playersError } = useSWR<Player[]>(
    getDataUrl("/app-data/players.json")
  );

  const isLocalStorageSupported = useIsLocalStorageSupported();

  const isReady = [
    initialPicks,
    entry_history,
    players,
    transfers,
    chips,
    fplTeams,
    teamFixtures,
    nextGameweekId,
  ].every((x) => x !== undefined);

  const errors = [playersError ? "Players" : null].filter((x) => x) as string[];

  let mainContent = null;

  if (isLocalStorageSupported) {
    if (error) {
      mainContent = (
        <UnhandledError
          Wrapper={FullScreenMessageWithAppDrawer}
          as="main"
          additionalInfo={error}
        />
      );
    } else if (isReady) {
      mainContent = (
        <TeamPlanner
          as="main"
          initialPicks={initialPicks ?? null}
          entryHistory={entry_history ?? null}
          players={players!}
          nextGameweekId={nextGameweekId!}
          transfers={transfers!}
          chips={chips!}
          fplTeams={fplTeams!}
          teamFixtures={teamFixtures!}
        />
      );
    } else if (errors.length > 0) {
      mainContent = (
        <UnhandledError
          Wrapper={FullScreenMessageWithAppDrawer}
          as="main"
          additionalInfo={`Failed to load ${errors.join(", ")}`}
        />
      );
    } else {
      mainContent = (
        <FullScreenMessageWithAppDrawer
          as="main"
          symbol={<Spinner size="xl" />}
          heading="Almost there..."
          text="Please wait while we are preparing your Team Planner page."
        />
      );
    }
  }

  return (
    <>
      <NextSeo
        title="Team Planner – Open FPL"
        description="Plan your team lineup, transfer, starting lineup and your bench ahead of upcoming Fantasy Premier League gameweeks."
        noindex={true}
        canonical={`${origin}/teams`}
        openGraph={{
          url: `${origin}/teams`,
          title: "Team Planner – Open FPL",
          description:
            "Plan your team lineup, transfers, captain and chip usage ahead of upcoming Fantasy Premier League gameweeks.",
          images: [
            {
              url: getOgImage("Team Planner.png?width=100,height=100"),
              width: 800,
              height: 600,
              alt: "Team Planner – Open FPL",
            },
          ],
          site_name: "Open FPL",
        }}
        twitter={{
          handle: "@openfpl",
          site: "@openfpl",
          cardType: "summary_large_image",
        }}
      />
      <AppLayout>{mainContent}</AppLayout>
    </>
  );
};

export default TransferPlannerPage;<|MERGE_RESOLUTION|>--- conflicted
+++ resolved
@@ -59,43 +59,11 @@
       ? nextGameweekId
       : nextGameweekId - 1;
 
-<<<<<<< HEAD
-  try {
-    const [
-      { picks = null, entry_history = null },
-      transfers,
-      { chips = null },
-    ] = await Promise.all([
+  const [{ picks = null, entry_history = null }, transfers, { chips = null }] =
+    await Promise.all([
       getEntryPicks(+params!.id!, picksGameweekId),
       getEntryTransfers(+params!.id!),
       getEntryHistory(+params!.id!),
-    ]);
-
-    return {
-      props: {
-        picks,
-        entry_history,
-        transfers,
-        chips,
-        fplTeams,
-        teamFixtures,
-        nextGameweekId,
-      },
-      revalidate: 5 * 60, // 5 mins
-    };
-  } catch (e) {
-    return {
-      props: {
-        error: "Unexpected error while fetching data from FPL.",
-      },
-    };
-  }
-=======
-  const [{ picks = null, entry_history = null }, transfers, { chips = null }] =
-    await Promise.all([
-      getTeamPicks(+params!.id!, currentGameweek),
-      getTeamTransfers(+params!.id!),
-      getTeamHistory(+params!.id!),
     ]);
 
   return {
@@ -106,11 +74,10 @@
       chips,
       fplTeams,
       teamFixtures,
-      currentGameweek,
+      nextGameweekId,
     },
     revalidate: 5 * 60, // 5 mins
   };
->>>>>>> 7ebd671d
 };
 
 const TransferPlannerPage = ({
