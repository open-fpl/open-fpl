--- conflicted
+++ resolved
@@ -19,38 +19,10 @@
   TeamStat,
 } from "@open-fpl/data/features/RemoteData/understatTypes";
 
-<<<<<<< HEAD
-const makePlayers = ({
-=======
 const { UNDERSTAT_SEASON: _understatSeason } = process.env;
 const understatSeason = _understatSeason ?? "2021";
 
-export const makeTeamFixtures = ({
-  fplElements,
-  fplTeams,
-}: {
-  fplElements: FPLElement[];
-  fplTeams: Team[];
-}): TeamFixtures[] => {
-  const teamFixtures = [] as TeamFixtures[];
-
-  for (const fplTeam of fplTeams) {
-    const fplElement = fplElements.find((f) => f.team === fplTeam.id);
-    if (fplElement) {
-      const { team, fixtures, history } = fplElement;
-      teamFixtures.push({
-        id: team,
-        history,
-        fixtures,
-      });
-    }
-  }
-
-  return teamFixtures;
-};
-
-export const makeAppData = ({
->>>>>>> 788448c4
+const makePlayers = ({
   fpl,
   understat,
   fplTeams,
