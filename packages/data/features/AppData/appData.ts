import {
  TeamFixture,
  TeamFixtures,
} from "@open-fpl/data/features/AppData/fixtureDataTypes";
import { AppData } from "@open-fpl/data/features/AppData/appDataTypes";
import {
  FPLElement,
  MatchStat,
  Player,
} from "@open-fpl/data/features/AppData/playerDataTypes";
import {
  Team,
  TeamMatchStat,
} from "@open-fpl/data/features/AppData/teamDataTypes";
import {
  ElementTypes,
  Team as FPLTeam,
} from "@open-fpl/data/features/RemoteData/fplTypes";
import { RemoteData } from "@open-fpl/data/features/RemoteData/remoteDataTypes";
import {
  MatchData,
  TeamStat,
} from "@open-fpl/data/features/RemoteData/understatTypes";

const { UNDERSTAT_SEASON: _understatSeason } = process.env;
const understatSeason = _understatSeason ?? "2021";

const makePlayers = ({
  fpl,
  understat,
  fplTeams,
  fplElementTypes,
  understatTeams,
  fplGameweeks,
  playersLinks,
  teamsLinks,
}: RemoteData & {
  playersLinks: Record<string, string>;
  teamsLinks: Record<string, string>;
}): Player[] => {
  const gameweeks = fplGameweeks
    .filter((g) => !g.finished && !g.is_current)
    .map((gw) => ({
      id: gw.id,
      deadline_time: gw.deadline_time,
      is_previous: gw.is_previous,
      is_current: gw.is_current,
      is_next: gw.is_next,
    }));

  const nextGameweekIds = gameweeks.map((x) => x.id);

  const fplTeamsMap = fplTeams.reduce((fplTeamsMap, t) => {
    fplTeamsMap[t.id] = t;
    return fplTeamsMap;
  }, {} as Record<number, FPLTeam>);
  const fplElementTypesMap = fplElementTypes.reduce((fplElementTypesMap, t) => {
    fplElementTypesMap[t.id] = t;
    return fplElementTypesMap;
  }, {} as Record<number, ElementTypes>);
  const understatTeamsMap = understatTeams.reduce((understatTeamsMap, t) => {
    understatTeamsMap[t.title] = t;
    return understatTeamsMap;
  }, {} as Record<string, TeamStat>);

  const players = fpl.map((player) => {
    const playerUnderstat = playersLinks[player.id]
      ? understat.find((p) => p.id === playersLinks[player.id]) || null
      : null;
    const pastMatches =
      playerUnderstat?.matchesData
        .filter((m) => m.season === understatSeason)
        .slice(0, 5)
        .reverse() || null;
    // TODO: handle the case where a player moved mid-season to another PL team
    const latestPlayerEPLTeam = playerUnderstat?.groupsData?.season.find(
      (s) => understatTeamsMap[s.team]
    );
    const playerUnderstatTeam = latestPlayerEPLTeam
      ? understatTeamsMap[latestPlayerEPLTeam.team]
      : null;
    const fplPlayerTeam = fplTeamsMap[player.team];

    const mapPastMaches = (m: MatchData): MatchStat => {
      const isHome = m.h_team === playerUnderstatTeam!.title;
      const opponent = isHome
        ? understatTeamsMap[m.a_team]
        : understatTeamsMap[m.h_team];
      const fplOpponentId = Object.keys(teamsLinks).find(
        (key) => teamsLinks[key] === opponent?.id
      );
      const matched = playerUnderstatTeam!.datesData.find((d) => m.id === d.id);
      const xga = matched?.xG?.[isHome ? "a" : "h"] || null;
      const ga = matched?.goals?.[isHome ? "a" : "h"] || null;
      return {
        opponent_id: fplOpponentId ? +fplOpponentId : null,
        opponent_short_title: fplOpponentId
          ? fplTeamsMap[+fplOpponentId]?.short_name
          : null,
        is_home: isHome,
        match_time: +m.time,
        match_g: +m.goals,
        match_a: +m.assists,
        match_shots: +m.shots,
        match_key_passes: +m.key_passes,
        match_xg: +m.xG,
        match_xa: +m.xA,
        match_xgi: +m.xG + +m.xA,
        match_ga: ga ? +ga : null,
        match_xga: xga ? +xga : null,
      };
    };

    // Our Understat script does not override the player's data from last season if they have not played the current season yet
    // Hence we override it at this level instead
    const hasPlayedThisSeason = (pastMatches?.length ?? 0) > 0;

    return {
      id: player.id,
      first_name: player.first_name,
      second_name: player.second_name,
      web_name: player.web_name,
      news: player.news,
      status: player.status,
      cost_change_start: player.cost_change_start,
      now_cost: player.now_cost,
      photo: player.photo,
      chance_of_playing_next_round: player.chance_of_playing_next_round,
      chance_of_playing_this_round: player.chance_of_playing_this_round,
      total_points: player.total_points,
      transfers_in_event: player.transfers_in_event,
      transfers_out_event: player.transfers_out_event,
      selected_by_percent: player.selected_by_percent,
      cost_change_event: player.cost_change_event,
      element_type: {
        singular_name_short:
          fplElementTypesMap[player.element_type].singular_name_short,
      },
      team: {
        id: fplPlayerTeam.id,
        short_name: fplPlayerTeam.short_name,
      },
      linked_data: {
        understat_id: playerUnderstat?.id || null,
        past_matches:
          playerUnderstatTeam && pastMatches
            ? pastMatches?.map(mapPastMaches)
            : null,
<<<<<<< HEAD
        season_time: hasPlayedThisSeason
          ? playerUnderstat && +playerUnderstat.time
          : 0,
        season_game: hasPlayedThisSeason
          ? playerUnderstat && +playerUnderstat.games
          : 0,
        season_g: hasPlayedThisSeason
          ? playerUnderstat && +playerUnderstat.goals
          : 0,
        season_a: hasPlayedThisSeason
          ? playerUnderstat && +playerUnderstat.assists
          : 0,
        season_shots: hasPlayedThisSeason
          ? playerUnderstat && +playerUnderstat.shots
          : 0,
        season_key_passes: hasPlayedThisSeason
          ? playerUnderstat && +playerUnderstat.key_passes
          : 0,
        season_xg: hasPlayedThisSeason
          ? playerUnderstat && +playerUnderstat.xG
          : 0,
        season_xa: hasPlayedThisSeason
          ? playerUnderstat && +playerUnderstat.xA
          : 0,
        season_xgi: hasPlayedThisSeason
          ? playerUnderstat && +playerUnderstat.xG + +playerUnderstat.xA
          : 0,
        season_xga: hasPlayedThisSeason
          ? playerUnderstat &&
            playerUnderstatTeam &&
            playerUnderstatTeam.history.reduce((x, m) => +m.xGA + x, 0)
          : 0,
=======
        season_time: playerUnderstat && +playerUnderstat.time,
        season_game: playerUnderstat && +playerUnderstat.games,
        season_g: playerUnderstat && +playerUnderstat.goals,
        season_a: playerUnderstat && +playerUnderstat.assists,
        season_ga:
          playerUnderstat &&
          playerUnderstatTeam &&
          playerUnderstatTeam.history.reduce((x, m) => +m.missed + x, 0),
        season_shots: playerUnderstat && +playerUnderstat.shots,
        season_key_passes: playerUnderstat && +playerUnderstat.key_passes,
        season_xg: playerUnderstat && +playerUnderstat.xG,
        season_xa: playerUnderstat && +playerUnderstat.xA,
        season_xgi:
          playerUnderstat && +playerUnderstat.xG + +playerUnderstat.xA,
        season_xga:
          playerUnderstat &&
          playerUnderstatTeam &&
          playerUnderstatTeam.history.reduce((x, m) => +m.xGA + x, 0),
>>>>>>> 86260e02
        previous_gameweeks: player.history
          .filter((h) => !nextGameweekIds.includes(h.round)) // Only show the game the already played
          .slice(-5)
          .map((h) => ({
            opponent_team_short_name: fplTeamsMap[h.opponent_team].short_name,
            was_home: h.was_home,
            kickoff_time: h.kickoff_time,
            total_points: h.total_points,
            bps: h.bps,
            minutes: h.minutes,
          })),
      },
    } as Player;
  });

  return players;
};

const makeTeamFixtures = ({
  fplElements,
  fplTeams,
}: {
  fplElements: FPLElement[];
  fplTeams: FPLTeam[];
}): TeamFixtures[] => {
  const teamFixtures = [] as TeamFixtures[];

  for (const fplTeam of fplTeams) {
    const fplElement = fplElements.find((f) => f.team === fplTeam.id);
    if (fplElement) {
      const fixtures: TeamFixture[] = [];
      const addedFixtures: number[] = [];
      fplElement.history.forEach((h) => {
        fixtures.push({
          opponent_team: h.opponent_team,
          event: h.round,
          is_home: h.was_home,
          team_h_score: h.team_h_score,
          team_a_score: h.team_a_score,
          finished: h.team_h_score !== null && h.team_a_score !== null,
        });
        addedFixtures.push(h.fixture);
      });
      fplElement.fixtures.forEach((f) => {
        if (!addedFixtures.some((af) => af === f.id)) {
          fixtures.push({
            opponent_team: f.is_home ? f.team_a : f.team_h,
            event: f.event,
            is_home: f.is_home,
            team_h_score: null,
            team_a_score: null,
            finished: false,
          });
          addedFixtures.push(f.id);
        }
      });

      teamFixtures.push({
        id: fplElement.team,
        fixtures,
      });
    }
  }

  return teamFixtures;
};

const makeTeams = ({
  fplTeams,
  understatTeams,
  teamsLinks,
}: {
  fplTeams: FPLTeam[];
  understatTeams: TeamStat[];
  teamsLinks: Record<string, string>;
}): Team[] => {
  const teams: Team[] = [];

  for (const fplTeam of fplTeams) {
    const understatTeam = understatTeams.find(
      (u) => u.id === teamsLinks[fplTeam.id]
    );

    teams.push({
      id: fplTeam.id,
      name: fplTeam.name,
      short_name: fplTeam.short_name,
      strength_attack_home: fplTeam.strength_attack_home,
      strength_attack_away: fplTeam.strength_attack_away,
      strength_defence_home: fplTeam.strength_defence_home,
      strength_defence_away: fplTeam.strength_defence_away,
      form: fplTeam.form,
      stats: understatTeam
        ? {
            games: understatTeam.history.length,
            g: understatTeam.history.reduce((sum, h) => h.scored + sum, 0),
            xg: understatTeam.history.reduce((sum, h) => h.xG + sum, 0),
            ga: understatTeam.history.reduce((sum, h) => h.missed + sum, 0),
            xga: understatTeam.history.reduce((sum, h) => h.xGA + sum, 0),
            pts: understatTeam.history.reduce((sum, h) => h.pts + sum, 0),
            xpts: understatTeam.history.reduce((sum, h) => h.xpts + sum, 0),
            position: -1,
            xposition: -1,
            wins: understatTeam.history.reduce((sum, h) => h.wins + sum, 0),
            draws: understatTeam.history.reduce((sum, h) => h.draws + sum, 0),
            loses: understatTeam.history.reduce((sum, h) => h.loses + sum, 0),
            matches: understatTeam.history
              .slice(0, 5)
              .reverse()
              .map((m) => {
                const matched = understatTeam.datesData.find(
                  (d) => d.datetime === m.date
                );
                if (matched) {
                  const opponentSide = matched.side === "a" ? "h" : "a";
                  const opponent = Object.entries(teamsLinks).find(
                    ([key, value]) => value === matched[opponentSide].id
                  )?.[0];
                  if (opponent) {
                    return {
                      opponent: +opponent,
                      g: m.scored,
                      xg: m.xG,
                      ga: m.missed,
                      xga: m.xGA,
                      pts: m.pts,
                      xpts: m.xpts,
                      result: m.result,
                    };
                  }
                }
                return null;
              })
              .filter((m) => m !== null) as TeamMatchStat[],
          }
        : null,
    });
  }

  const positions = [...teams].sort((a, b) => {
    if ((a.stats?.pts ?? 0) > (b.stats?.pts ?? 0)) {
      return -1;
    } else if ((a.stats?.pts ?? 0) < (b.stats?.pts ?? 0)) {
      return 1;
    } else if (
      (a.stats?.g ?? 0) - (a.stats?.ga ?? 0) >
      (b.stats?.g ?? 0) - (b.stats?.ga ?? 0)
    ) {
      return -1;
    } else if (
      (a.stats?.g ?? 0) - (a.stats?.ga ?? 0) <
      (b.stats?.g ?? 0) - (b.stats?.ga ?? 0)
    ) {
      return 1;
    } else if ((a.stats?.g ?? 0) > (b.stats?.g ?? 0)) {
      return -1;
    } else if ((a.stats?.g ?? 0) < (b.stats?.g ?? 0)) {
      return 1;
    }
    return 0;
  });

  const xpositions = [...teams].sort((a, b) => {
    if ((a.stats?.xpts ?? 0) > (b.stats?.xpts ?? 0)) {
      return -1;
    } else if ((a.stats?.xpts ?? 0) < (b.stats?.xpts ?? 0)) {
      return 1;
    } else if (
      (a.stats?.xg ?? 0) - (a.stats?.xga ?? 0) >
      (b.stats?.xg ?? 0) - (b.stats?.xga ?? 0)
    ) {
      return -1;
    } else if (
      (a.stats?.xg ?? 0) - (a.stats?.xga ?? 0) <
      (b.stats?.xg ?? 0) - (b.stats?.xga ?? 0)
    ) {
      return 1;
    } else if ((a.stats?.xg ?? 0) > (b.stats?.xg ?? 0)) {
      return -1;
    } else if ((a.stats?.xg ?? 0) < (b.stats?.xg ?? 0)) {
      return 1;
    }
    return 0;
  });

  for (const team of teams) {
    if (team.stats) {
      team.stats.position = positions.findIndex((t) => t.id === team.id) + 1;
      team.stats.xposition = xpositions.findIndex((t) => t.id === team.id) + 1;
    }
  }

  return teams;
};

export const makeAppData = ({
  fpl,
  understat,
  fplTeams,
  fplElementTypes,
  understatTeams,
  fplGameweeks,
  playersLinks,
  teamsLinks,
}: RemoteData & {
  playersLinks: Record<string, string>;
  teamsLinks: Record<string, string>;
}): AppData => {
  const players = makePlayers({
    fpl,
    understat,
    fplTeams,
    fplElementTypes,
    understatTeams,
    fplGameweeks,
    playersLinks,
    teamsLinks,
  });

  const fixtures = makeTeamFixtures({
    fplElements: fpl,
    fplTeams,
  });

  const teams = makeTeams({ fplTeams, understatTeams, teamsLinks });

  return {
    players,
    fixtures,
    teams,
  };
};<|MERGE_RESOLUTION|>--- conflicted
+++ resolved
@@ -146,7 +146,6 @@
           playerUnderstatTeam && pastMatches
             ? pastMatches?.map(mapPastMaches)
             : null,
-<<<<<<< HEAD
         season_time: hasPlayedThisSeason
           ? playerUnderstat && +playerUnderstat.time
           : 0,
@@ -158,6 +157,11 @@
           : 0,
         season_a: hasPlayedThisSeason
           ? playerUnderstat && +playerUnderstat.assists
+          : 0,
+        season_ga: hasPlayedThisSeason
+          ? playerUnderstat &&
+            playerUnderstatTeam &&
+            playerUnderstatTeam.history.reduce((x, m) => +m.missed + x, 0)
           : 0,
         season_shots: hasPlayedThisSeason
           ? playerUnderstat && +playerUnderstat.shots
@@ -179,26 +183,6 @@
             playerUnderstatTeam &&
             playerUnderstatTeam.history.reduce((x, m) => +m.xGA + x, 0)
           : 0,
-=======
-        season_time: playerUnderstat && +playerUnderstat.time,
-        season_game: playerUnderstat && +playerUnderstat.games,
-        season_g: playerUnderstat && +playerUnderstat.goals,
-        season_a: playerUnderstat && +playerUnderstat.assists,
-        season_ga:
-          playerUnderstat &&
-          playerUnderstatTeam &&
-          playerUnderstatTeam.history.reduce((x, m) => +m.missed + x, 0),
-        season_shots: playerUnderstat && +playerUnderstat.shots,
-        season_key_passes: playerUnderstat && +playerUnderstat.key_passes,
-        season_xg: playerUnderstat && +playerUnderstat.xG,
-        season_xa: playerUnderstat && +playerUnderstat.xA,
-        season_xgi:
-          playerUnderstat && +playerUnderstat.xG + +playerUnderstat.xA,
-        season_xga:
-          playerUnderstat &&
-          playerUnderstatTeam &&
-          playerUnderstatTeam.history.reduce((x, m) => +m.xGA + x, 0),
->>>>>>> 86260e02
         previous_gameweeks: player.history
           .filter((h) => !nextGameweekIds.includes(h.round)) // Only show the game the already played
           .slice(-5)
